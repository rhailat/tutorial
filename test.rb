--- conflicted
+++ resolved
@@ -1,7 +1,6 @@
 rb binary
 did a change using testing branch
-<<<<<<< HEAD
+
 loool
-=======
+ 
 ok
->>>>>>> ff810e5b

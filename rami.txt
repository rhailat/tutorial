loooooooooooooools
1
2
3
<<<<<<< HEAD

Nour
=======
rami
>>>>>>> 3d4c0c2d
<|MERGE_RESOLUTION|>--- conflicted
+++ resolved
@@ -2,9 +2,4 @@
 1
 2
 3
-<<<<<<< HEAD
-
 Nour
-=======
-rami
->>>>>>> 3d4c0c2d
